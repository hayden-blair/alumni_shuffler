--- conflicted
+++ resolved
@@ -140,7 +140,6 @@
 #========================================================
 # SPECIFIC BREAKOUT TESTING
 #========================================================
-<<<<<<< HEAD
 def test_single_breakout_equal_tracks_no_extras():
   d = 'equal_tracks_no_extras'
   func = zoom_sesh.make_specific_fake_data
@@ -149,14 +148,7 @@
     z = zoom_sesh.ZoomSesh(d)
     b = z.breakout('track', 5)
     assert len(b['extras']) == 0
-=======
-
-
-def test_breakout_equal_tracks_no_extras():
-  d = 'test_sessions/session_5_in_each_track'
-  z = zoom_sesh.ZoomSesh(d)
-  b = z.breakout('track', 5)
-  assert len(b['extras']) == 0
+
 
 def test_state_array_book_keeping():
   d = 'test_sessions/session_book_keeping'
@@ -221,4 +213,3 @@
   assert test1 == test2 == test3 == test4 == True
 
       
->>>>>>> 1be3e282
